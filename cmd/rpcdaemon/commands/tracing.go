--- conflicted
+++ resolved
@@ -15,7 +15,7 @@
 // TraceTransaction returns the structured logs created during the execution of EVM
 // and returns them as a JSON object.
 func (api *PrivateDebugAPIImpl) TraceTransaction(ctx context.Context, hash common.Hash, config *eth.TraceConfig) (interface{}, error) {
-	tx, err := api.dbReader.Begin(ctx)
+	tx, err := api.db.Begin(ctx, nil, false)
 	if err != nil {
 		return nil, err
 	}
@@ -26,20 +26,9 @@
 	if txn == nil {
 		return nil, fmt.Errorf("transaction %#x not found", hash)
 	}
-<<<<<<< HEAD
-	getter := adapter.NewBlockGetter(api.dbReader)
-	chainContext := adapter.NewChainContext(api.dbReader)
-	dbtx, err1 := api.db.Begin(ctx, nil, false)
-	if err1 != nil {
-		return nil, fmt.Errorf("traceTransaction cannot open tx: %v", err1)
-	}
-	defer dbtx.Rollback()
-	msg, vmctx, ibs, _, err := transactions.ComputeTxEnv(ctx, getter, params.MainnetChainConfig, chainContext, dbtx, blockHash, txIndex)
-=======
 	getter := adapter.NewBlockGetter(tx)
 	chainContext := adapter.NewChainContext(tx)
-	msg, vmctx, ibs, _, err := transactions.ComputeTxEnv(ctx, getter, params.MainnetChainConfig, chainContext, api.db, blockHash, txIndex)
->>>>>>> fc3cd4d5
+	msg, vmctx, ibs, _, err := transactions.ComputeTxEnv(ctx, getter, params.MainnetChainConfig, chainContext, tx, blockHash, txIndex)
 	if err != nil {
 		return nil, err
 	}
