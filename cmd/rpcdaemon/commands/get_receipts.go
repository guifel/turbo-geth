--- conflicted
+++ resolved
@@ -3,6 +3,8 @@
 import (
 	"context"
 	"fmt"
+	"math/big"
+
 	"github.com/RoaringBitmap/roaring"
 	"github.com/ledgerwatch/turbo-geth/common"
 	"github.com/ledgerwatch/turbo-geth/common/dbutils"
@@ -17,31 +19,18 @@
 	"github.com/ledgerwatch/turbo-geth/params"
 	"github.com/ledgerwatch/turbo-geth/turbo/adapter"
 	"github.com/ledgerwatch/turbo-geth/turbo/transactions"
-	"math/big"
 )
 
-<<<<<<< HEAD
-func getReceipts(ctx context.Context, db rawdb.DatabaseReader, tx ethdb.Tx, number uint64, hash common.Hash) (types.Receipts, error) {
+func getReceipts(ctx context.Context, db rawdb.DatabaseReader, tx ethdb.Tx, number uint64, hash common.Hash, chainConfig *params.ChainConfig) (types.Receipts, error) {
 	if cached := rawdb.ReadReceipts(db, hash, number); cached != nil {
-=======
-func getReceipts(ctx context.Context, tx rawdb.DatabaseReader, kv ethdb.KV, number uint64, hash common.Hash, chainConfig *params.ChainConfig) (types.Receipts, error) {
-	if cached := rawdb.ReadReceipts(tx, hash, number); cached != nil {
->>>>>>> ec6be820
 		return cached, nil
 	}
 
 	block := rawdb.ReadBlock(db, hash, number)
 
-<<<<<<< HEAD
 	cc := adapter.NewChainContext(db)
 	bc := adapter.NewBlockGetter(db)
-	chainConfig := getChainConfig(db)
 	_, _, ibs, dbstate, err := transactions.ComputeTxEnv(ctx, bc, chainConfig, cc, tx, hash, 0)
-=======
-	cc := adapter.NewChainContext(tx)
-	bc := adapter.NewBlockGetter(tx)
-	_, _, ibs, dbstate, err := transactions.ComputeTxEnv(ctx, bc, chainConfig, cc, kv, hash, 0)
->>>>>>> ec6be820
 	if err != nil {
 		return nil, err
 	}
@@ -71,16 +60,12 @@
 		return nil, fmt.Errorf("block not found: %x", hash)
 	}
 
-<<<<<<< HEAD
 	tx, beginErr := api.db.Begin(ctx, nil, false)
 	if beginErr != nil {
 		return nil, beginErr
 	}
 	defer tx.Rollback()
-	receipts, err := getReceipts(ctx, api.dbReader, tx, *number, hash)
-=======
-	receipts, err := getReceipts(ctx, api.dbReader, api.db, *number, hash, api.chainConfig)
->>>>>>> ec6be820
+	receipts, err := getReceipts(ctx, api.dbReader, tx, *number, hash, api.chainConfig)
 	if err != nil {
 		return nil, fmt.Errorf("getReceipts error: %v", err)
 	}
@@ -129,11 +114,7 @@
 	blockNumbers := roaring.New()
 	blockNumbers.AddRange(begin, end+1) // [min,max)
 
-<<<<<<< HEAD
-	topicsBitmap, err := getTopicsBitmap(tx.Cursor(dbutils.LogTopicIndex), crit.Topics)
-=======
-	topicsBitmap, err := getTopicsBitmap(tx.(ethdb.HasTx).Tx().Cursor(dbutils.LogTopicIndex).Prefetch(1), crit.Topics, uint32(begin), uint32(end))
->>>>>>> ec6be820
+	topicsBitmap, err := getTopicsBitmap(tx.Cursor(dbutils.LogTopicIndex).Prefetch(1), crit.Topics, uint32(begin), uint32(end))
 	if err != nil {
 		return nil, err
 	}
@@ -145,13 +126,8 @@
 		}
 	}
 
-<<<<<<< HEAD
-	logAddrIndex := tx.Cursor(dbutils.LogAddressIndex)
-	var addrBitmap *gocroaring.Bitmap
-=======
-	logAddrIndex := tx.(ethdb.HasTx).Tx().Cursor(dbutils.LogAddressIndex).Prefetch(1)
+	logAddrIndex := tx.Cursor(dbutils.LogAddressIndex).Prefetch(1)
 	var addrBitmap *roaring.Bitmap
->>>>>>> ec6be820
 	for _, addr := range crit.Addresses {
 		m, err := bitmapdb.Get(logAddrIndex, addr[:], uint32(begin), uint32(end))
 		if err != nil {
@@ -181,11 +157,7 @@
 		if blockHash == (common.Hash{}) {
 			return returnLogs(logs), fmt.Errorf("block not found %d", uint64(blockNToMatch))
 		}
-<<<<<<< HEAD
-		receipts, err := getReceipts(ctx, api.dbReader, tx, uint64(blockNToMatch), blockHash)
-=======
-		receipts, err := getReceipts(ctx, tx, api.db, uint64(blockNToMatch), blockHash, api.chainConfig)
->>>>>>> ec6be820
+		receipts, err := getReceipts(ctx, api.dbReader, tx, uint64(blockNToMatch), blockHash, api.chainConfig)
 		if err != nil {
 			return returnLogs(logs), err
 		}
@@ -245,16 +217,12 @@
 		return nil, fmt.Errorf("transaction %#x not found", hash)
 	}
 
-<<<<<<< HEAD
 	dbtx, beginErr := api.db.Begin(ctx, nil, false)
 	if beginErr != nil {
 		return nil, beginErr
 	}
 	defer dbtx.Rollback()
-	receipts, err := getReceipts(ctx, api.dbReader, dbtx, blockNumber, blockHash)
-=======
-	receipts, err := getReceipts(ctx, api.dbReader, api.db, blockNumber, blockHash, api.chainConfig)
->>>>>>> ec6be820
+	receipts, err := getReceipts(ctx, api.dbReader, dbtx, blockNumber, blockHash, api.chainConfig)
 	if err != nil {
 		return nil, fmt.Errorf("getReceipts error: %v", err)
 	}
