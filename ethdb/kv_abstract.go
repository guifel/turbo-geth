package ethdb

import (
	"context"
	"errors"

	"github.com/ledgerwatch/turbo-geth/common"

	"github.com/ledgerwatch/turbo-geth/common/dbutils"
)

var (
	ErrAttemptToDeleteNonDeprecatedBucket = errors.New("only buckets from dbutils.DeprecatedBuckets can be deleted")
	ErrUnknownBucket                      = errors.New("unknown bucket. add it to dbutils.Buckets")
)

// KV low-level database interface - main target is - to provide common abstraction over top of LMDB and RemoteKV.
//
// Common pattern for short-living transactions:
//
//  if err := db.View(ctx, func(tx ethdb.Tx) error {
//     ... code which uses database in transaction
//  }); err != nil {
//		return err
// }
//
// Common pattern for long-living transactions:
//	tx, err := db.Begin(true)
//	if err != nil {
//		return err
//	}
//	defer tx.Rollback()
//
//	... code which uses database in transaction
//
//	err := tx.Commit()
//	if err != nil {
//		return err
//	}
//
type KV interface {
	View(ctx context.Context, f func(tx Tx) error) error
	Update(ctx context.Context, f func(tx Tx) error) error
	Close()

	// Begin - creates transaction
	// 	tx may be discarded by .Rollback() method
	//
	// A transaction and its cursors must only be used by a single
	// 	thread (not goroutine), and a thread may only have a single transaction at a time.
	//  It happen automatically by - because this method calls runtime.LockOSThread() inside (Rollback/Commit releases it)
	//  By this reason application code can't call runtime.UnlockOSThread() - it leads to undefined behavior.
	//
	// If this `parent` is non-NULL, the new transaction
	//	will be a nested transaction, with the transaction indicated by parent
	//	as its parent. Transactions may be nested to any level. A parent
	//	transaction and its cursors may not issue any other operations than
	//	Commit and Rollback while it has active child transactions.
	Begin(ctx context.Context, parent Tx, writable bool) (Tx, error)
	AllBuckets() dbutils.BucketsCfg
}

type Tx interface {
	// Cursor - creates cursor object on top of given bucket. Type of cursor - depends on bucket configuration.
	// If bucket was created with lmdb.DupSort flag, then cursor with interface CursorDupSort created
	// If bucket was created with lmdb.DupFixed flag, then cursor with interface CursorDupFixed created
	// Otherwise - object of interface Cursor created
	//
	// Cursor, also provides a grain of magic - it can use a declarative configuration - and automatically break
	// long keys into DupSort key/values. See docs for `bucket.go:BucketConfigItem`
	Cursor(bucket string) Cursor
	CursorDupSort(bucket string) CursorDupSort   // CursorDupSort - can be used if bucket has lmdb.DupSort flag
	CursorDupFixed(bucket string) CursorDupFixed // CursorDupSort - can be used if bucket has lmdb.DupFixed flag
	Get(bucket string, key []byte) (val []byte, err error)

	Commit(ctx context.Context) error // Commit all the operations of a transaction into the database.
	Rollback()                        // Rollback - abandon all the operations of the transaction instead of saving them.

	BucketSize(name string) (uint64, error)

	Comparator(bucket string) dbutils.CmpFunc
	Cmp(bucket string, a, b []byte) int
	DCmp(bucket string, a, b []byte) int
}

// Interface used for buckets migration, don't use it in usual app code
type BucketMigrator interface {
	DropBucket(string) error
	CreateBucket(string) error
	ExistsBucket(string) bool
	ClearBucket(string) error
	ExistingBuckets() ([]string, error)
}

// Cursor - class for navigating through a database
// CursorDupSort and CursorDupFixed are inherit this class
//
// If methods (like First/Next/Seek) return error, then returned key SHOULD not be nil (can be []byte{} for example).
// Then looping code will look as:
// c := kv.Cursor(bucketName)
// for k, v, err := c.First(); k != nil; k, v, err = c.Next() {
//    if err != nil {
//        return err
//    }
//    ... logic
// }
type Cursor interface {
	Prefix(v []byte) Cursor // Prefix returns only keys with given prefix, useful RemoteKV - because filtering done by server
	Prefetch(v uint) Cursor // Prefetch enables data streaming - used only by RemoteKV

	First() ([]byte, []byte, error)           // First - position at first key/data item
	Seek(seek []byte) ([]byte, []byte, error) // Seek - position at first key greater than or equal to specified key
	SeekExact(key []byte) ([]byte, error)     // SeekExact - position at first key greater than or equal to specified key
	Next() ([]byte, []byte, error)            // Next - position at next key/value (can iterate over DupSort key/values automatically)
	Prev() ([]byte, []byte, error)            // Prev - position at previous key
	Last() ([]byte, []byte, error)            // Last - position at last key and last possible value
	Current() ([]byte, []byte, error)         // Current - return key/data at current cursor position

	Put(k, v []byte) error           // Put - based on order
	Append(k []byte, v []byte) error // Append - append the given key/data pair to the end of the database. This option allows fast bulk loading when keys are already known to be in the correct order.
	Delete(key []byte) error

	// DeleteCurrent This function deletes the key/data pair to which the cursor refers.
	// This does not invalidate the cursor, so operations such as MDB_NEXT
	// can still be used on it.
	// Both MDB_NEXT and MDB_GET_CURRENT will return the same record after
	// this operation.
	DeleteCurrent() error

	// PutNoOverwrite(key, value []byte) error
	Reserve(k []byte, n int) ([]byte, error)

	// PutCurrent - replace the item at the current cursor position.
	PutCurrent(key, value []byte) error

	Count() (uint64, error) // Count - fast way to calculate amount of keys in bucket. It counts all keys even if Prefix was set.
<<<<<<< HEAD
	Close() error
=======
	Close()
>>>>>>> ec6be820
}

type CursorDupSort interface {
	Cursor

	// SeekBothExact -
	// second parameter can be nil only if searched key has no duplicates, or return error
	SeekBothExact(key, value []byte) ([]byte, []byte, error)
	SeekBothRange(key, value []byte) ([]byte, []byte, error)
	FirstDup() ([]byte, error)          // FirstDup - position at first data item of current key
	NextDup() ([]byte, []byte, error)   // NextDup - position at next data item of current key
	NextNoDup() ([]byte, []byte, error) // NextNoDup - position at first data item of next key
	LastDup(k []byte) ([]byte, error)   // LastDup - position at last data item of current key

	CountDuplicates() (uint64, error)  // CountDuplicates - number of duplicates for the current key
	DeleteCurrentDuplicates() error    // DeleteCurrentDuplicates - deletes all of the data items for the current key
	AppendDup(key, value []byte) error // AppendDup - same as Append, but for sorted dup data

	//PutIfNoDup()      // Store the key-value pair only if key is not present
}

// CursorDupFixed - has methods valid for buckets with lmdb.DupFixed flag
// See also lmdb.WrapMulti
type CursorDupFixed interface {
	CursorDupSort

	// GetMulti - return up to a page of duplicate data items from current cursor position
	// After return - move cursor to prepare for #MDB_NEXT_MULTIPLE
	GetMulti() ([]byte, error)
	// NextMulti - return up to a page of duplicate data items from next cursor position
	// After return - move cursor to prepare for #MDB_NEXT_MULTIPLE
	NextMulti() ([]byte, []byte, error)
	// PutMulti store multiple contiguous data elements in a single request.
	// Panics if len(page) is not a multiple of stride.
	// The cursor's bucket must be DupFixed and DupSort.
	PutMulti(key []byte, page []byte, stride int) error
}

type HasStats interface {
	DiskSize(context.Context) (uint64, error) // db size
}

type Backend interface {
	AddLocal([]byte) ([]byte, error)
	Etherbase() (common.Address, error)
	NetVersion() (uint64, error)
}

type DbProvider uint8

const (
	Remote DbProvider = iota
	Lmdb
)<|MERGE_RESOLUTION|>--- conflicted
+++ resolved
@@ -134,11 +134,8 @@
 	PutCurrent(key, value []byte) error
 
 	Count() (uint64, error) // Count - fast way to calculate amount of keys in bucket. It counts all keys even if Prefix was set.
-<<<<<<< HEAD
-	Close() error
-=======
+
 	Close()
->>>>>>> ec6be820
 }
 
 type CursorDupSort interface {
