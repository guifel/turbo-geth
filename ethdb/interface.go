// Copyright 2018 The go-ethereum Authors
// This file is part of the go-ethereum library.
//
// The go-ethereum library is free software: you can redistribute it and/or modify
// it under the terms of the GNU Lesser General Public License as published by
// the Free Software Foundation, either version 3 of the License, or
// (at your option) any later version.
//
// The go-ethereum library is distributed in the hope that it will be useful,
// but WITHOUT ANY WARRANTY; without even the implied warranty of
// MERCHANTABILITY or FITNESS FOR A PARTICULAR PURPOSE. See the
// GNU Lesser General Public License for more details.
//
// You should have received a copy of the GNU Lesser General Public License
// along with the go-ethereum library. If not, see <http://www.gnu.org/licenses/>.

package ethdb

import (
	"errors"
)

// DESCRIBED: For info on database buckets see docs/programmers_guide/db_walkthrough.MD

// ErrKeyNotFound is returned when key isn't found in the database.
var ErrKeyNotFound = errors.New("db: key not found")

// Putter wraps the database write operations.
type Putter interface {
	// Put inserts or updates a single entry.
	Put(bucket string, key, value []byte) error
}

// Getter wraps the database read operations.
type Getter interface {
	// Get returns the value for a given key if it's present.
	Get(bucket string, key []byte) ([]byte, error)

	// Get returns prober chunk of index or error if index is not created.
	// Key must contain 8byte inverted block number in the end.
	GetIndexChunk(bucket string, key []byte, timestamp uint64) ([]byte, error)

	// Has indicates whether a key exists in the database.
	Has(bucket string, key []byte) (bool, error)

	// Walk iterates over entries with keys greater or equal to startkey.
	// Only the keys whose first fixedbits match those of startkey are iterated over.
	// walker is called for each eligible entry.
	// If walker returns false or an error, the walk stops.
	Walk(bucket string, startkey []byte, fixedbits int, walker func(k, v []byte) (bool, error)) error

	// MultiWalk is similar to multiple Walk calls folded into one.
	MultiWalk(bucket string, startkeys [][]byte, fixedbits []int, walker func(int, []byte, []byte) error) error
}

type GetterPutter interface {
	Getter
	Putter
}

// Deleter wraps the database delete operations.
type Deleter interface {
	// Delete removes a single entry.
	Delete(bucket string, key []byte) error
}

// Database wraps all database operations. All methods are safe for concurrent use.
type Database interface {
	Getter
	Putter
	Deleter

	// MultiPut inserts or updates multiple entries.
	// Entries are passed as an array:
	// bucket0, key0, val0, bucket1, key1, val1, ...
	MultiPut(tuples ...[]byte) (uint64, error)
	Close()
<<<<<<< HEAD
	NewBatch() DbWithPendingMutations // starts in-mem batch
=======
	NewBatch() DbWithPendingMutations       // starts in-mem batch
>>>>>>> 38260b12
	Begin() (DbWithPendingMutations, error) // starts db transaction
	Last(bucket string) ([]byte, []byte, error)

	// IdealBatchSize defines the size of the data batches should ideally add in one write.
	IdealBatchSize() int

	Keys() ([][]byte, error)

	// [TURBO-GETH] Freezer support (minimum amount that is actually used)
	// FIXME: implement support if needed
	Ancients() (uint64, error)
	TruncateAncients(items uint64) error
}

// MinDatabase is a minimalistic version of the Database interface.
type MinDatabase interface {
	Get(bucket string, key []byte) ([]byte, error)
	Put(bucket string, key, value []byte) error
	Delete(bucket string, key []byte) error
}

// DbWithPendingMutations is an extended version of the Database,
// where all changes are first made in memory.
// Later they can either be committed to the database or rolled back.
type DbWithPendingMutations interface {
	Database
	Commit() (uint64, error)
	Rollback()
	BatchSize() int
}

type HasKV interface {
	KV() KV
}

type HasNetInterface interface {
	DB() Database
}

type NonTransactional interface {
	BucketExists(bucket string) (bool, error) // makes them empty
	ClearBuckets(buckets ...string) error     // makes them empty
	DropBuckets(buckets ...string) error      // drops them, use of them after drop will panic
}

var errNotSupported = errors.New("not supported")<|MERGE_RESOLUTION|>--- conflicted
+++ resolved
@@ -75,11 +75,7 @@
 	// bucket0, key0, val0, bucket1, key1, val1, ...
 	MultiPut(tuples ...[]byte) (uint64, error)
 	Close()
-<<<<<<< HEAD
-	NewBatch() DbWithPendingMutations // starts in-mem batch
-=======
 	NewBatch() DbWithPendingMutations       // starts in-mem batch
->>>>>>> 38260b12
 	Begin() (DbWithPendingMutations, error) // starts db transaction
 	Last(bucket string) ([]byte, []byte, error)
 
