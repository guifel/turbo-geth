--- conflicted
+++ resolved
@@ -59,128 +59,13 @@
 			txPool:           txPool,
 			poolStart:        poolStart,
 			changeSetHook:    changeSetHook,
+			hdd:              hdd,
 			prefetchedBlocks: stagedSync.PrefetchedBlocks,
 		},
 	)
 	state := NewState(stages)
 
-<<<<<<< HEAD
 	state.unwindOrder = make([]*Stage, len(stagedSync.unwindOrder))
-=======
-				cfg := Stage3Config{
-					BatchSize:       batchSize,
-					BlockSize:       blockSize,
-					BufferSize:      (blockSize * 10 / 20) * 10000, // 20*4096
-					StartTrace:      false,
-					Prof:            false,
-					NumOfGoroutines: n,
-					ReadChLen:       4,
-					Now:             time.Now(),
-				}
-				return SpawnRecoverSendersStage(cfg, s, tx, chainConfig, 0, datadir, quitCh)
-			},
-			UnwindFunc: func(u *UnwindState, s *StageState) error {
-				return UnwindSendersStage(u, tx)
-			},
-		},
-		{
-			ID:          stages.Execution,
-			Description: "Execute blocks w/o hash checks",
-			ExecFunc: func(s *StageState, u Unwinder) error {
-				return SpawnExecuteBlocksStage(s, tx, chainConfig, chainContext, vmConfig, 0 /* limit (meaning no limit) */, quitCh, storageMode.Receipts, hdd, changeSetHook)
-			},
-			UnwindFunc: func(u *UnwindState, s *StageState) error {
-				return UnwindExecutionStage(u, s, tx, storageMode.Receipts)
-			},
-		},
-		{
-			ID:          stages.HashState,
-			Description: "Hash the key in the state",
-			ExecFunc: func(s *StageState, u Unwinder) error {
-				return SpawnHashStateStage(s, tx, datadir, quitCh)
-			},
-			UnwindFunc: func(u *UnwindState, s *StageState) error {
-				return UnwindHashStateStage(u, s, tx, datadir, quitCh)
-			},
-		},
-		{
-			ID:          stages.IntermediateHashes,
-			Description: "Generate intermediate hashes and computing state root",
-			ExecFunc: func(s *StageState, u Unwinder) error {
-				return SpawnIntermediateHashesStage(s, tx, datadir, quitCh)
-			},
-			UnwindFunc: func(u *UnwindState, s *StageState) error {
-				return UnwindIntermediateHashesStage(u, s, tx, datadir, quitCh)
-			},
-		},
-		{
-			ID:                  stages.AccountHistoryIndex,
-			Description:         "Generate account history index",
-			Disabled:            !storageMode.History,
-			DisabledDescription: "Enable by adding `h` to --storage-mode",
-			ExecFunc: func(s *StageState, u Unwinder) error {
-				return SpawnAccountHistoryIndex(s, tx, datadir, quitCh)
-			},
-			UnwindFunc: func(u *UnwindState, s *StageState) error {
-				return UnwindAccountHistoryIndex(u, tx, quitCh)
-			},
-		},
-		{
-			ID:                  stages.StorageHistoryIndex,
-			Description:         "Generate storage history index",
-			Disabled:            !storageMode.History,
-			DisabledDescription: "Enable by adding `h` to --storage-mode",
-			ExecFunc: func(s *StageState, u Unwinder) error {
-				return SpawnStorageHistoryIndex(s, tx, datadir, quitCh)
-			},
-			UnwindFunc: func(u *UnwindState, s *StageState) error {
-				return UnwindStorageHistoryIndex(u, tx, quitCh)
-			},
-		},
-		{
-			ID:                  stages.TxLookup,
-			Description:         "Generate tx lookup index",
-			Disabled:            !storageMode.TxIndex,
-			DisabledDescription: "Enable by adding `t` to --storage-mode",
-			ExecFunc: func(s *StageState, u Unwinder) error {
-				return SpawnTxLookup(s, tx, datadir, quitCh)
-			},
-			UnwindFunc: func(u *UnwindState, s *StageState) error {
-				return UnwindTxLookup(u, s, tx, datadir, quitCh)
-			},
-		},
-		{
-			ID:          stages.TxPool,
-			Description: "Update transaction pool",
-			ExecFunc: func(s *StageState, _ Unwinder) error {
-				return spawnTxPool(s, tx, txPool, poolStart, quitCh)
-			},
-			UnwindFunc: func(u *UnwindState, s *StageState) error {
-				return unwindTxPool(u, s, tx, txPool, quitCh)
-			},
-		},
-		{
-			ID:          stages.Finish,
-			Description: "Final: update current block for the RPC API",
-			ExecFunc: func(s *StageState, _ Unwinder) error {
-				var executionAt uint64
-				var err error
-				if executionAt, err = s.ExecutionAt(tx); err != nil {
-					return err
-				}
-				return s.DoneAndUpdate(tx, executionAt)
-			},
-			UnwindFunc: func(u *UnwindState, s *StageState) error {
-				var executionAt uint64
-				var err error
-				if executionAt, err = s.ExecutionAt(tx); err != nil {
-					return err
-				}
-				return s.DoneAndUpdate(tx, executionAt)
-			},
-		},
-	}
->>>>>>> c6975414
 
 	for i, stageIndex := range stagedSync.unwindOrder {
 		state.unwindOrder[i] = stages[stageIndex]
