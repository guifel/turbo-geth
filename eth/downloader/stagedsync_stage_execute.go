package downloader

import (
	"fmt"
<<<<<<< HEAD
	"os"
	"runtime"
	"runtime/pprof"
=======
	// "os"
	"runtime"
	// "runtime/pprof"
>>>>>>> 7ab10c85
	"sync/atomic"
	"time"

	"github.com/VictoriaMetrics/fastcache"

	"github.com/ledgerwatch/turbo-geth/common"
	"github.com/ledgerwatch/turbo-geth/common/dbutils"
	"github.com/ledgerwatch/turbo-geth/core"
	"github.com/ledgerwatch/turbo-geth/core/rawdb"
	"github.com/ledgerwatch/turbo-geth/core/state"
	"github.com/ledgerwatch/turbo-geth/core/types/accounts"
	"github.com/ledgerwatch/turbo-geth/ethdb"
	"github.com/ledgerwatch/turbo-geth/log"
)

const (
	logInterval = 30 // seconds
)

type progressLogger struct {
	timer    *time.Ticker
	quit     chan struct{}
	interval int
	batch    ethdb.DbWithPendingMutations
}

func NewProgressLogger(intervalInSeconds int, batch ethdb.DbWithPendingMutations) *progressLogger {
	return &progressLogger{
		timer:    time.NewTicker(time.Duration(intervalInSeconds) * time.Second),
		quit:     make(chan struct{}),
		interval: intervalInSeconds,
		batch:    batch,
	}
}

func (l *progressLogger) Start(numberRef *uint64) {
	go func() {
		prev := atomic.LoadUint64(numberRef)
		printFunc := func() {
			now := atomic.LoadUint64(numberRef)
			speed := float64(now-prev) / float64(l.interval)
			var m runtime.MemStats
			runtime.ReadMemStats(&m)
			log.Info("Executed blocks:", "currentBlock", now, "speed (blk/second)", speed, "state batch", common.StorageSize(l.batch.BatchSize()),
				"alloc", int(m.Alloc/1024), "sys", int(m.Sys/1024), "numGC", int(m.NumGC))
			prev = now
		}
		for {
			select {
			case <-l.timer.C:
				printFunc()
			case <-l.quit:
				printFunc()
				return
			}
		}
	}()
}

func (l *progressLogger) Stop() {
	l.timer.Stop()
	close(l.quit)
}

const StateBatchSize = 50 * 1024 * 1024 // 50 Mb
const ChangeBatchSize = 1024 * 2014     // 1 Mb

func spawnExecuteBlocksStage(stateDB ethdb.Database, blockchain BlockChain, quit chan struct{}) (uint64, error) {
	lastProcessedBlockNumber, err := GetStageProgress(stateDB, Execution)
	if err != nil {
		return 0, err
	}

	nextBlockNumber := uint64(0)

	atomic.StoreUint64(&nextBlockNumber, lastProcessedBlockNumber+1)
	profileNumber := atomic.LoadUint64(&nextBlockNumber)
	f, err := os.Create(fmt.Sprintf("cpu-%d.prof", profileNumber))
	if err != nil {
		log.Error("could not create CPU profile", "error", err)
		return lastProcessedBlockNumber, err
	}
	if err1 := pprof.StartCPUProfile(f); err1 != nil {
		log.Error("could not start CPU profile", "error", err1)
		return lastProcessedBlockNumber, err
	}
	stateBatch := stateDB.NewBatch()
	changeBatch := stateDB.NewBatch()

	progressLogger := NewProgressLogger(logInterval, stateBatch)
	progressLogger.Start(&nextBlockNumber)
	defer progressLogger.Stop()

	accountCache := fastcache.New(128 * 1024 * 1024) // 128 Mb
	storageCache := fastcache.New(128 * 1024 * 1024) // 128 Mb
	codeCache := fastcache.New(32 * 1024 * 1024)     // 32 Mb (the minimum)
	codeSizeCache := fastcache.New(32 * 1024 * 1024) // 32 Mb (the minimum)

	chainConfig := blockchain.Config()
	engine := blockchain.Engine()
	vmConfig := blockchain.GetVMConfig()
	for {
		if err = common.Stopped(quit); err != nil {
			return 0, err
		}

		blockNum := atomic.LoadUint64(&nextBlockNumber)

		block := blockchain.GetBlockByNumber(blockNum)
		if block == nil {
			break
		}

		type cacheSetter interface {
			SetAccountCache(cache *fastcache.Cache)
			SetStorageCache(cache *fastcache.Cache)
			SetCodeCache(cache *fastcache.Cache)
			SetCodeSizeCache(cache *fastcache.Cache)
		}

		var stateReader interface {
			state.StateReader
			cacheSetter
		}
		var stateWriter interface {
			state.WriterWithChangeSets
			cacheSetter
		}
		if core.UsePlainStateExecution {
			stateReader = state.NewPlainStateReader(stateBatch)
			stateWriter = state.NewPlainStateWriter(stateBatch, changeBatch, blockNum)
		} else {
			stateReader = state.NewDbStateReader(stateBatch)
			stateWriter = state.NewDbStateWriter(stateBatch, changeBatch, blockNum)
		}
		stateReader.SetAccountCache(accountCache)
		stateReader.SetStorageCache(storageCache)
		stateReader.SetCodeCache(codeCache)
		stateReader.SetCodeSizeCache(codeSizeCache)

		stateWriter.SetAccountCache(accountCache)
		stateWriter.SetStorageCache(storageCache)
		stateWriter.SetCodeCache(codeCache)
		stateWriter.SetCodeSizeCache(codeSizeCache)

		// where the magic happens
		err = core.ExecuteBlockEuphemerally(chainConfig, vmConfig, blockchain, engine, block, stateReader, stateWriter)
		if err != nil {
			return 0, err
		}

		if err = SaveStageProgress(stateBatch, Execution, blockNum); err != nil {
			return 0, err
		}

		atomic.AddUint64(&nextBlockNumber, 1)

		if stateBatch.BatchSize() >= StateBatchSize {
			start := time.Now()
			if _, err = stateBatch.Commit(); err != nil {
				return 0, err
			}
			log.Info("State batch committed", "in", time.Since(start))
		}
		if changeBatch.BatchSize() >= ChangeBatchSize {
			if _, err = changeBatch.Commit(); err != nil {
				return 0, err
			}
		}
		if blockNum-profileNumber == 100000 {
			// Flush the profiler
			pprof.StopCPUProfile()
		}
	}

	// the last processed block
	syncHeadNumber := atomic.LoadUint64(&nextBlockNumber) - 1

	_, err = stateBatch.Commit()
	if err != nil {
		return syncHeadNumber, fmt.Errorf("sync Execute: failed to write state batch commit: %v", err)
	}
	_, err = changeBatch.Commit()
	if err != nil {
		return syncHeadNumber, fmt.Errorf("sync Execute: failed to write change batch commit: %v", err)
	}
	return syncHeadNumber, nil
}

func unwindExecutionStage(unwindPoint uint64, stateDB ethdb.Database) error {
	lastProcessedBlockNumber, err := GetStageProgress(stateDB, Execution)
	if err != nil {
		return fmt.Errorf("unwind Execution: get stage progress: %v", err)
	}

	if unwindPoint >= lastProcessedBlockNumber {
		err = SaveStageUnwind(stateDB, Execution, 0)
		if err != nil {
			return fmt.Errorf("unwind Execution: reset: %v", err)
		}
		return nil
	}
	log.Info("Unwind Execution stage", "from", lastProcessedBlockNumber, "to", unwindPoint)
	mutation := stateDB.NewBatch()

	rewindFunc := ethdb.RewindData
	stateBucket := dbutils.CurrentStateBucket
	accountChangeSetBucket := dbutils.AccountChangeSetBucket
	storageChangeSetBucket := dbutils.StorageChangeSetBucket
	storageKeyLength := common.HashLength + common.IncarnationLength + common.HashLength
	deleteAccountFunc := deleteAccountHashed
	writeAccountFunc := writeAccountHashed
	recoverCodeHashFunc := recoverCodeHashHashed

	if core.UsePlainStateExecution {
		rewindFunc = ethdb.RewindDataPlain
		stateBucket = dbutils.PlainStateBucket
		accountChangeSetBucket = dbutils.PlainAccountChangeSetBucket
		storageChangeSetBucket = dbutils.PlainStorageChangeSetBucket
		storageKeyLength = common.AddressLength + common.IncarnationLength + common.HashLength
		deleteAccountFunc = deleteAccountPlain
		writeAccountFunc = writeAccountPlain
		recoverCodeHashFunc = recoverCodeHashPlain
	}

	accountMap, storageMap, err := rewindFunc(stateDB, lastProcessedBlockNumber, unwindPoint)
	if err != nil {
		return fmt.Errorf("unwind Execution: getting rewind data: %v", err)
	}

	for key, value := range accountMap {
		if len(value) > 0 {
			var acc accounts.Account
			if err = acc.DecodeForStorage(value); err != nil {
				return err
			}

			// Fetch the code hash
			recoverCodeHashFunc(&acc, stateDB, key)
			if err = writeAccountFunc(mutation, key, acc); err != nil {
				return err
			}
		} else {
			if err = deleteAccountFunc(mutation, key); err != nil {
				return err
			}
		}
	}
	for key, value := range storageMap {
		if len(value) > 0 {
			if err = mutation.Put(stateBucket, []byte(key)[:storageKeyLength], value); err != nil {
				return err
			}
		} else {
			if err = mutation.Delete(stateBucket, []byte(key)[:storageKeyLength]); err != nil {
				return err
			}
		}
	}

	for i := lastProcessedBlockNumber; i > unwindPoint; i-- {
		if err = deleteChangeSets(mutation, i, accountChangeSetBucket, storageChangeSetBucket); err != nil {
			return err
		}
	}

	err = SaveStageUnwind(mutation, Execution, 0)
	if err != nil {
		return fmt.Errorf("unwind Execution: reset: %v", err)
	}

	_, err = mutation.Commit()
	if err != nil {
		return fmt.Errorf("unwind Execute: failed to write db commit: %v", err)
	}

	return nil
}

func writeAccountHashed(db ethdb.Database, key string, acc accounts.Account) error {
	var addrHash common.Hash
	copy(addrHash[:], []byte(key))
	if err := cleanupContractCodeBucket(
		db,
		dbutils.ContractCodeBucket,
		acc,
		func(db ethdb.Getter, out *accounts.Account) (bool, error) {
			return rawdb.ReadAccount(db, addrHash, out)
		},
		func(inc uint64) []byte { return dbutils.GenerateStoragePrefix(addrHash[:], inc) },
	); err != nil {
		return err
	}
	return rawdb.WriteAccount(db, addrHash, acc)
}

func writeAccountPlain(db ethdb.Database, key string, acc accounts.Account) error {
	var address common.Address
	copy(address[:], []byte(key))
	if err := cleanupContractCodeBucket(
		db,
		dbutils.PlainContractCodeBucket,
		acc,
		func(db ethdb.Getter, out *accounts.Account) (bool, error) {
			return rawdb.PlainReadAccount(db, address, out)
		},
		func(inc uint64) []byte { return dbutils.PlainGenerateStoragePrefix(address, inc) },
	); err != nil {
		return err
	}

	return rawdb.PlainWriteAccount(db, address, acc)
}

func recoverCodeHashHashed(acc *accounts.Account, db ethdb.Getter, key string) {
	var addrHash common.Hash
	copy(addrHash[:], []byte(key))
	if acc.Incarnation > 0 && acc.IsEmptyCodeHash() {
		if codeHash, err2 := db.Get(dbutils.ContractCodeBucket, dbutils.GenerateStoragePrefix(addrHash[:], acc.Incarnation)); err2 == nil {
			copy(acc.CodeHash[:], codeHash)
		}
	}
}

func cleanupContractCodeBucket(
	db ethdb.Database,
	bucket []byte,
	acc accounts.Account,
	readAccountFunc func(ethdb.Getter, *accounts.Account) (bool, error),
	getKeyForIncarnationFunc func(uint64) []byte,
) error {
	var original accounts.Account
	got, err := readAccountFunc(db, &original)
	if err != nil {
		return err
	}
	if got {
		// clean up all the code incarnations original incarnation and the new one
		for incarnation := original.Incarnation; incarnation > acc.Incarnation && incarnation > 0; incarnation-- {
			err = db.Delete(bucket, getKeyForIncarnationFunc(incarnation))
			if err != nil {
				return err
			}
		}
	}
	return nil
}

func recoverCodeHashPlain(acc *accounts.Account, db ethdb.Getter, key string) {
	var address common.Address
	copy(address[:], []byte(key))
	if acc.Incarnation > 0 && acc.IsEmptyCodeHash() {
		if codeHash, err2 := db.Get(dbutils.PlainContractCodeBucket, dbutils.PlainGenerateStoragePrefix(address, acc.Incarnation)); err2 == nil {
			copy(acc.CodeHash[:], codeHash)
		}
	}
}

func deleteAccountHashed(db rawdb.DatabaseDeleter, key string) error {
	var addrHash common.Hash
	copy(addrHash[:], []byte(key))
	return rawdb.DeleteAccount(db, addrHash)
}

func deleteAccountPlain(db rawdb.DatabaseDeleter, key string) error {
	var address common.Address
	copy(address[:], []byte(key))
	return rawdb.PlainDeleteAccount(db, address)
}

func deleteChangeSets(batch ethdb.Deleter, timestamp uint64, accountBucket, storageBucket []byte) error {
	changeSetKey := dbutils.EncodeTimestamp(timestamp)
	if err := batch.Delete(accountBucket, changeSetKey); err != nil {
		return err
	}
	if err := batch.Delete(storageBucket, changeSetKey); err != nil {
		return err
	}
	return nil
}<|MERGE_RESOLUTION|>--- conflicted
+++ resolved
@@ -2,15 +2,9 @@
 
 import (
 	"fmt"
-<<<<<<< HEAD
 	"os"
 	"runtime"
 	"runtime/pprof"
-=======
-	// "os"
-	"runtime"
-	// "runtime/pprof"
->>>>>>> 7ab10c85
 	"sync/atomic"
 	"time"
 
