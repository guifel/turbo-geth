package dbutils

import (
	"bytes"
	"sort"
	"strings"

	"github.com/ledgerwatch/lmdb-go/lmdb"
	"github.com/ledgerwatch/turbo-geth/metrics"
)

// Buckets
var (
	// "Plain State". The same as CurrentStateBucket, but the keys arent' hashed.

	/*
		Logical layout:
			Contains Accounts:
			  key - address (unhashed)
			  value - account encoded for storage
			Contains Storage:
			  key - address (unhashed) + incarnation + storage key (unhashed)
			  value - storage value(common.hash)

		Physical layout:
			PlainStateBucket and CurrentStateBucket utilises DupSort feature of LMDB (store multiple values inside 1 key).
		-------------------------------------------------------------
			   key              |            value
		-------------------------------------------------------------
		[acc_hash]              | [acc_value]
		[acc_hash]+[inc]        | [storage1_hash]+[storage1_value]
								| [storage2_hash]+[storage2_value] // this value has no own key. it's 2nd value of [acc_hash]+[inc] key.
								| [storage3_hash]+[storage3_value]
								| ...
		[acc_hash]+[old_inc]    | [storage1_hash]+[storage1_value]
								| ...
		[acc2_hash]             | [acc2_value]
								...
	*/
	PlainStateBucket     = "PLAIN-CST2"
	PlainStateBucketOld1 = "PLAIN-CST"

	// "Plain State"
	//key - address+incarnation
	//value - code hash
	PlainContractCodeBucket = "PLAIN-contractCode"

	// PlainAccountChangeSetBucket keeps changesets of accounts ("plain state")
	// key - encoded timestamp(block number)
	// value - encoded ChangeSet{k - address v - account(encoded).
	PlainAccountChangeSetBucket = "PLAIN-ACS"

	// PlainStorageChangeSetBucket keeps changesets of storage ("plain state")
	// key - encoded timestamp(block number)
	// value - encoded ChangeSet{k - plainCompositeKey(for storage) v - originalValue(common.Hash)}.
	PlainStorageChangeSetBucket = "PLAIN-SCS"

	// Contains Accounts:
	// key - address hash
	// value - account encoded for storage
	// Contains Storage:
	//key - address hash + incarnation + storage key hash
	//value - storage value(common.hash)
	CurrentStateBucket     = "CST2"
	CurrentStateBucketOld1 = "CST"

	//key - address hash
	//value - list of block where it's changed
	AccountsHistoryBucket = "hAT"

	//key - address hash
	//value - list of block where it's changed
	StorageHistoryBucket = "hST"

	//key - contract code hash
	//value - contract code
	CodeBucket = "CODE"

	//key - addressHash+incarnation
	//value - code hash
	ContractCodeBucket = "contractCode"

	// Incarnations for deleted accounts
	//key - address
	//value - incarnation of account when it was last deleted
	IncarnationMapBucket = "incarnationMap"

	//AccountChangeSetBucket keeps changesets of accounts
	// key - encoded timestamp(block number)
	// value - encoded ChangeSet{k - addrHash v - account(encoded).
	AccountChangeSetBucket = "ACS"

	// StorageChangeSetBucket keeps changesets of storage
	// key - encoded timestamp(block number)
	// value - encoded ChangeSet{k - compositeKey(for storage) v - originalValue(common.Hash)}.
	StorageChangeSetBucket = "SCS"

	// some_prefix_of(hash_of_address_of_account) => hash_of_subtrie
	IntermediateTrieHashBucket     = "iTh2"
	IntermediateTrieHashBucketOld1 = "iTh"

	// DatabaseInfoBucket is used to store information about data layout.
	DatabaseInfoBucket = "DBINFO"

	// databaseVerisionKey tracks the current database version.
	DatabaseVerisionKey = "DatabaseVersion"

	// Data item prefixes (use single byte to avoid mixing data types, avoid `i`, used for indexes).
	HeaderPrefix       = "h"         // headerPrefix + num (uint64 big endian) + hash -> header
	HeaderTDSuffix     = []byte("t") // headerPrefix + num (uint64 big endian) + hash + headerTDSuffix -> td
	HeaderHashSuffix   = []byte("n") // headerPrefix + num (uint64 big endian) + headerHashSuffix -> hash
	HeaderNumberPrefix = "H"         // headerNumberPrefix + hash -> num (uint64 big endian)

	BlockBodyPrefix     = "b" // blockBodyPrefix + num (uint64 big endian) + hash -> block body
	BlockReceiptsPrefix = "r" // blockReceiptsPrefix + num (uint64 big endian) + hash -> block receipts

	// Stores bitmap indices - in which block numbers saw logs of given 'address' or 'topic'
	// [addr or topic] + [2 bytes inverted shard number] -> bitmap(blockN)
	// indices are sharded - because some bitmaps are >1Mb and when new incoming blocks process it
	//	 updates ~300 of bitmaps - by append small amount new values. It cause much big writes (LMDB does copy-on-write).
	//
	// if last existing shard size merge it with delta
	// if serialized size of delta > ShardLimit - break down to multiple shards
	// shard number - it's biggest value in bitmap
	LogTopicIndex   = "log_topic_index"
	LogAddressIndex = "log_address_index"

	// Indices for call traces - have the same format as LogTopicIndex and LogAddressIndex
	// Store bitmap indices - in which block number we saw calls from (CallFromIndex) or to (CallToIndex) some addresses
	CallFromIndex = "call_from_index"
	CallToIndex   = "call_to_index"

	TxLookupPrefix  = "l" // txLookupPrefix + hash -> transaction/receipt lookup metadata
	BloomBitsPrefix = "B" // bloomBitsPrefix + bit (uint16 big endian) + section (uint64 big endian) + hash -> bloom bits

	PreimagePrefix = "secure-key-"      // preimagePrefix + hash -> preimage
	ConfigPrefix   = "ethereum-config-" // config prefix for the db

	// Chain index prefixes (use `i` + single byte to avoid mixing data types).
	BloomBitsIndexPrefix = "iB" // BloomBitsIndexPrefix is the data table of a chain indexer to track its progress

	// Progress of sync stages: stageName -> stageData
	SyncStageProgress     = "SSP2"
	SyncStageProgressOld1 = "SSP"
	// Position to where to unwind sync stages: stageName -> stageData
	SyncStageUnwind     = "SSU2"
	SyncStageUnwindOld1 = "SSU"

	CliqueBucket = "clique-"

	// this bucket stored in separated database
	InodesBucket = "inodes"

	// Transaction senders - stored separately from the block bodies
	Senders = "txSenders"

	// fastTrieProgressKey tracks the number of trie entries imported during fast sync.
	FastTrieProgressKey = "TrieSync"
	// headBlockKey tracks the latest know full block's hash.
	HeadBlockKey = "LastBlock"
	// headFastBlockKey tracks the latest known incomplete block's hash during fast sync.
	HeadFastBlockKey = "LastFast"

	// migrationName -> serialized SyncStageProgress and SyncStageUnwind buckets
	// it stores stages progress to understand in which context was executed migration
	// in case of bug-report developer can ask content of this bucket
	Migrations = "migrations"
)

// Keys
var (
	// last block that was pruned
	// it's saved one in 5 minutes
	LastPrunedBlockKey = []byte("LastPrunedBlock")
	//StorageModeHistory - does node save history.
	StorageModeHistory = []byte("smHistory")
	//StorageModeReceipts - does node save receipts.
	StorageModeReceipts = []byte("smReceipts")
	//StorageModeTxIndex - does node save transactions index.
	StorageModeTxIndex = []byte("smTxIndex")
	//StorageModeCallTraces - does not build index of call traces
	StorageModeCallTraces = []byte("smCallTraces")

	HeadHeaderKey = "LastHeader"
)

// Metrics
var (
	PreimageCounter    = metrics.NewRegisteredCounter("db/preimage/total", nil)
	PreimageHitCounter = metrics.NewRegisteredCounter("db/preimage/hits", nil)
)

// Buckets - list of all buckets. App will panic if some bucket is not in this list.
// This list will be sorted in `init` method.
// BucketsConfigs - can be used to find index in sorted version of Buckets list by name
var Buckets = []string{
	CurrentStateBucket,
	AccountsHistoryBucket,
	StorageHistoryBucket,
	CodeBucket,
	ContractCodeBucket,
	AccountChangeSetBucket,
	StorageChangeSetBucket,
	IntermediateTrieHashBucket,
	DatabaseVerisionKey,
	HeaderPrefix,
	HeaderNumberPrefix,
	BlockBodyPrefix,
	BlockReceiptsPrefix,
	TxLookupPrefix,
	BloomBitsPrefix,
	PreimagePrefix,
	ConfigPrefix,
	BloomBitsIndexPrefix,
	DatabaseInfoBucket,
	IncarnationMapBucket,
	CliqueBucket,
	SyncStageProgress,
	SyncStageUnwind,
	PlainStateBucket,
	PlainContractCodeBucket,
	PlainAccountChangeSetBucket,
	PlainStorageChangeSetBucket,
	InodesBucket,
	Senders,
	FastTrieProgressKey,
	HeadBlockKey,
	HeadFastBlockKey,
	HeadHeaderKey,
	Migrations,
	LogTopicIndex,
	LogAddressIndex,
<<<<<<< HEAD
	CallFromIndex,
	CallToIndex,
	SnapshotInfoBucket,
=======
>>>>>>> 7bd70759
}

// DeprecatedBuckets - list of buckets which can be programmatically deleted - for example after migration
var DeprecatedBuckets = []string{
	SyncStageProgressOld1,
	SyncStageUnwindOld1,
	CurrentStateBucketOld1,
	PlainStateBucketOld1,
	IntermediateTrieHashBucketOld1,
}

type CustomComparator string

const (
	DefaultCmp     CustomComparator = ""
	DupCmpSuffix32 CustomComparator = "dup_cmp_suffix32"
)

type CmpFunc func(k1, k2, v1, v2 []byte) int

func DefaultCmpFunc(k1, k2, v1, v2 []byte) int { return bytes.Compare(k1, k2) }
func DefaultDupCmpFunc(k1, k2, v1, v2 []byte) int {
	cmp := bytes.Compare(k1, k2)
	if cmp == 0 {
		cmp = bytes.Compare(v1, v2)
	}
	return cmp
}

type BucketsCfg map[string]BucketConfigItem
type Bucket string

type BucketConfigItem struct {
	Flags uint
	// AutoDupSortKeysConversion - enables some keys transformation - to change db layout without changing app code.
	// Use it wisely - it helps to do experiments with DB format faster, but better reduce amount of Magic in app.
	// If good DB format found, push app code to accept this format and then disable this property.
	AutoDupSortKeysConversion bool
	IsDeprecated              bool
	DBI                       lmdb.DBI
	// DupFromLen - if user provide key of this length, then next transformation applied:
	// v = append(k[DupToLen:], v...)
	// k = k[:DupToLen]
	// And opposite at retrieval
	// Works only if AutoDupSortKeysConversion enabled
	DupFromLen          int
	DupToLen            int
	DupFixedSize        int
	CustomComparator    CustomComparator
	CustomDupComparator CustomComparator
}

var BucketsConfigs = BucketsCfg{
	CurrentStateBucket: {
		Flags:                     lmdb.DupSort,
		AutoDupSortKeysConversion: true,
		DupFromLen:                72,
		DupToLen:                  40,
	},
	PlainStateBucket: {
		Flags:                     lmdb.DupSort,
		AutoDupSortKeysConversion: true,
		DupFromLen:                60,
		DupToLen:                  28,
	},
	IntermediateTrieHashBucket: {
		Flags:               lmdb.DupSort,
		CustomDupComparator: DupCmpSuffix32,
	},
}

func sortBuckets() {
	sort.SliceStable(Buckets, func(i, j int) bool {
		return strings.Compare(Buckets[i], Buckets[j]) < 0
	})
}

func DefaultBuckets() BucketsCfg {
	return BucketsConfigs
}

func UpdateBucketsList(newBucketCfg BucketsCfg) {
	newBuckets := make([]string, 0)
	for k, v := range newBucketCfg {
		if !v.IsDeprecated {
			newBuckets = append(newBuckets, k)
		}
	}
	Buckets = newBuckets
	BucketsConfigs = newBucketCfg

	reinit()
}

func init() {
	reinit()
}

func reinit() {
	sortBuckets()

	for _, name := range Buckets {
		_, ok := BucketsConfigs[name]
		if !ok {
			BucketsConfigs[name] = BucketConfigItem{}
		}
	}

	for _, name := range DeprecatedBuckets {
		_, ok := BucketsConfigs[name]
		if !ok {
			BucketsConfigs[name] = BucketConfigItem{}
		}
		tmp := BucketsConfigs[name]
		tmp.IsDeprecated = true
		BucketsConfigs[name] = tmp
	}
}<|MERGE_RESOLUTION|>--- conflicted
+++ resolved
@@ -230,12 +230,8 @@
 	Migrations,
 	LogTopicIndex,
 	LogAddressIndex,
-<<<<<<< HEAD
 	CallFromIndex,
 	CallToIndex,
-	SnapshotInfoBucket,
-=======
->>>>>>> 7bd70759
 }
 
 // DeprecatedBuckets - list of buckets which can be programmatically deleted - for example after migration
